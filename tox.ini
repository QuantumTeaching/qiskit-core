[tox]
minversion = 2.1
envlist = py36, py37, py38, lint
skipsdist = True

[testenv]
usedevelop = True
install_command = pip install -c{toxinidir}/constraints.txt -U {opts} {packages}
setenv =
  VIRTUAL_ENV={envdir}
  LANGUAGE=en_US
  LC_ALL=en_US.utf-8
  ARGS="-V"
  QISKIT_SUPRESS_PACKAGING_WARNINGS=Y
  QISKIT_TEST_CAPTURE_STREAMS=1
deps = -r{toxinidir}/requirements.txt
       -r{toxinidir}/requirements-dev.txt
commands =
  stestr run {posargs}

[testenv:lint]
basepython = python3
commands =
  pycodestyle --max-line-length=100 qiskit test
  pylint -rn qiskit test
  {toxinidir}/tools/verify_headers.py qiskit test
  reno lint

[testenv:coverage]
basepython = python3
setenv =
  {[testenv]setenv}
  PYTHON=coverage3 run --source qiskit --parallel-mode
commands =
  stestr run {posargs}
  coverage3 combine
  coverage3 report

[testenv:docs]
basepython = python3
setenv =
  {[testenv]setenv}
  QISKIT_DOCS=TRUE
  QISKIT_SUPPRESS_PACKAGING_WARNINGS=Y
deps =
  -r{toxinidir}/requirements-dev.txt
<<<<<<< HEAD
  qiskit-aer
  qiskit-ibmq-provider
  git+https://github.com/mtreinish/retworkx@use-rx-coupling
=======
>>>>>>> 3cd76757
commands =
  sphinx-build -W -b html -j auto docs/ docs/_build/html {posargs}<|MERGE_RESOLUTION|>--- conflicted
+++ resolved
@@ -44,11 +44,5 @@
   QISKIT_SUPPRESS_PACKAGING_WARNINGS=Y
 deps =
   -r{toxinidir}/requirements-dev.txt
-<<<<<<< HEAD
-  qiskit-aer
-  qiskit-ibmq-provider
-  git+https://github.com/mtreinish/retworkx@use-rx-coupling
-=======
->>>>>>> 3cd76757
 commands =
   sphinx-build -W -b html -j auto docs/ docs/_build/html {posargs}