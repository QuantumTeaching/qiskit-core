--- conflicted
+++ resolved
@@ -53,19 +53,13 @@
 transpiled_qc = transpile(qc, backend_sim)
 ```
 
-<<<<<<< HEAD
-### Executing your code on a real quantum chip
-=======
 After compiling the circuit we can then run this on the ``backend`` object with:
->>>>>>> 9b58d415
 
 ```python
 result = backend_sim.run(transpiled_qc).result()
 print(result.get_counts(qc))
 ```
 
-<<<<<<< HEAD
-=======
 The output from this execution will look similar to this:
 
 ```python
@@ -98,7 +92,6 @@
 You can refer to the documentation of these packages for further instructions
 on how to get access and use these systems.
 
->>>>>>> 9b58d415
 ## Contribution Guidelines
 
 If you'd like to contribute to Qiskit Terra, please take a look at our
