--- conflicted
+++ resolved
@@ -115,13 +115,8 @@
     ###########################################################################
     # Linter and style check (GNU/Linux, Python 3.5)
     - stage: lint and pure python test
-<<<<<<< HEAD
-      <<: *stage_linux_no_compile
+      <<: *stage_linux
       script: make style VERBOSE="" && make lint VERBOSE="" && make doc_lint VERBOSE=""
-=======
-      <<: *stage_linux
-      script: make style VERBOSE="" && make lint VERBOSE=""
->>>>>>> e2b11516
 
     # Run the tests against without compilation (GNU/Linux, Python 3.5)
     - stage: lint and pure python test
