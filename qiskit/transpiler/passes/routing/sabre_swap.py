# This code is part of Qiskit.
#
# (C) Copyright IBM 2017, 2020.
#
# This code is licensed under the Apache License, Version 2.0. You may
# obtain a copy of this license in the LICENSE.txt file in the root directory
# of this source tree or at http://www.apache.org/licenses/LICENSE-2.0.
#
# Any modifications or derivative works of this code must retain this
# copyright notice, and modified files need to carry a notice indicating
# that they have been altered from the originals.

"""Routing via SWAP insertion using the SABRE method from Li et al."""

import logging
from copy import copy, deepcopy

import rustworkx

from qiskit.circuit.library.standard_gates import SwapGate
from qiskit.transpiler.basepasses import TransformationPass
from qiskit.transpiler.exceptions import TranspilerError
from qiskit.transpiler.layout import Layout
from qiskit.dagcircuit import DAGOpNode
from qiskit.tools.parallel import CPU_COUNT

from qiskit._accelerate.sabre_swap import (
    build_swap_map,
    Heuristic,
    NeighborTable,
    SabreDAG,
)
from qiskit._accelerate.nlayout import NLayout

logger = logging.getLogger(__name__)


class SabreSwap(TransformationPass):
    r"""Map input circuit onto a backend topology via insertion of SWAPs.

    Implementation of the SWAP-based heuristic search from the SABRE qubit
    mapping paper [1] (Algorithm 1). The heuristic aims to minimize the number
    of lossy SWAPs inserted and the depth of the circuit.

    This algorithm starts from an initial layout of virtual qubits onto physical
    qubits, and iterates over the circuit DAG until all gates are exhausted,
    inserting SWAPs along the way. It only considers 2-qubit gates as only those
    are germane for the mapping problem (it is assumed that 3+ qubit gates are
    already decomposed).

    In each iteration, it will first check if there are any gates in the
    ``front_layer`` that can be directly applied. If so, it will apply them and
    remove them from ``front_layer``, and replenish that layer with new gates
    if possible. Otherwise, it will try to search for SWAPs, insert the SWAPs,
    and update the mapping.

    The search for SWAPs is restricted, in the sense that we only consider
    physical qubits in the neighborhood of those qubits involved in
    ``front_layer``. These give rise to a ``swap_candidate_list`` which is
    scored according to some heuristic cost function. The best SWAP is
    implemented and ``current_layout`` updated.

    This transpiler pass adds onto the SABRE algorithm in that it will run
    multiple trials of the algorithm with different seeds. The best output,
    deteremined by the trial with the least amount of SWAPed inserted, will
    be selected from the random trials.

    **References:**

    [1] Li, Gushu, Yufei Ding, and Yuan Xie. "Tackling the qubit mapping problem
    for NISQ-era quantum devices." ASPLOS 2019.
    `arXiv:1809.02573 <https://arxiv.org/pdf/1809.02573.pdf>`_
    """

    def __init__(
        self, coupling_map, heuristic="basic", seed=None, fake_run=False, trials=None, target=None
    ):
        r"""SabreSwap initializer.

        Args:
            coupling_map (CouplingMap): CouplingMap of the target backend.
            heuristic (str): The type of heuristic to use when deciding best
                swap strategy ('basic' or 'lookahead' or 'decay').
            seed (int): random seed used to tie-break among candidate swaps.
            fake_run (bool): if true, it only pretend to do routing, i.e., no
                swap is effectively added.
            trials (int): The number of seed trials to run sabre with. These will
                be run in parallel (unless the PassManager is already running in
                parallel). If not specified this defaults to the number of physical
                CPUs on the local system. For reproducible results it is recommended
                that you set this explicitly, as the output will be deterministic for
                a fixed number of trials.
            target (Target): A target representing the target backend, if both
                ``coupling_map`` and this are specified then this argument will take
                precedence and the other argument will be ignored.

        Raises:
            TranspilerError: If the specified heuristic is not valid.

        Additional Information:

            The search space of possible SWAPs on physical qubits is explored
            by assigning a score to the layout that would result from each SWAP.
            The goodness of a layout is evaluated based on how viable it makes
            the remaining virtual gates that must be applied. A few heuristic
            cost functions are supported

            - 'basic':

            The sum of distances for corresponding physical qubits of
            interacting virtual qubits in the front_layer.

            .. math::

                H_{basic} = \sum_{gate \in F} D[\pi(gate.q_1)][\pi(gate.q2)]

            - 'lookahead':

            This is the sum of two costs: first is the same as the basic cost.
            Second is the basic cost but now evaluated for the
            extended set as well (i.e. :math:`|E|` number of upcoming successors to gates in
            front_layer F). This is weighted by some amount EXTENDED_SET_WEIGHT (W) to
            signify that upcoming gates are less important that the front_layer.

            .. math::

                H_{decay}=\frac{1}{\left|{F}\right|}\sum_{gate \in F} D[\pi(gate.q_1)][\pi(gate.q2)]
                    + W*\frac{1}{\left|{E}\right|} \sum_{gate \in E} D[\pi(gate.q_1)][\pi(gate.q2)]

            - 'decay':

            This is the same as 'lookahead', but the whole cost is multiplied by a
            decay factor. This increases the cost if the SWAP that generated the
            trial layout was recently used (i.e. it penalizes increase in depth).

            .. math::

                H_{decay} = max(decay(SWAP.q_1), decay(SWAP.q_2)) {
                    \frac{1}{\left|{F}\right|} \sum_{gate \in F} D[\pi(gate.q_1)][\pi(gate.q2)]\\
                    + W *\frac{1}{\left|{E}\right|} \sum_{gate \in E} D[\pi(gate.q_1)][\pi(gate.q2)]
                    }
        """

        super().__init__()

        # Assume bidirectional couplings, fixing gate direction is easy later.
<<<<<<< HEAD
        self.coupling_map = coupling_map
        self.target = target
        if self.target is not None:
            self.coupling_map = self.target.build_coupling_map()
        if self.coupling_map is not None and not self.coupling_map.is_symmetric:
            self.coupling_map = deepcopy(self.coupling_map)
=======
        if coupling_map is None or coupling_map.is_symmetric:
            self.coupling_map = coupling_map
        else:
            # A deepcopy is needed here to avoid modifications updating
            # shared references in passes which require directional
            # constraints
            self.coupling_map = deepcopy(coupling_map)
>>>>>>> d96158e7
            self.coupling_map.make_symmetric()
        self._neighbor_table = None
        if coupling_map is not None:
            self._neighbor_table = NeighborTable(
                rustworkx.adjacency_matrix(self.coupling_map.graph)
            )

        self.heuristic = heuristic
        self.seed = seed
        if trials is None:
            self.trials = CPU_COUNT
        else:
            self.trials = trials

        self.fake_run = fake_run
        self._qubit_indices = None
        self._clbit_indices = None
        self.dist_matrix = None

    def run(self, dag):
        """Run the SabreSwap pass on `dag`.

        Args:
            dag (DAGCircuit): the directed acyclic graph to be mapped.
        Returns:
            DAGCircuit: A dag mapped to be compatible with the coupling_map.
        Raises:
            TranspilerError: if the coupling map or the layout are not
            compatible with the DAG
        """
        if len(dag.qregs) != 1 or dag.qregs.get("q", None) is None:
            raise TranspilerError("Sabre swap runs on physical circuits only.")

        if len(dag.qubits) > self.coupling_map.size():
            raise TranspilerError("More virtual qubits exist than physical.")

        if self.heuristic == "basic":
            heuristic = Heuristic.Basic
        elif self.heuristic == "lookahead":
            heuristic = Heuristic.Lookahead
        elif self.heuristic == "decay":
            heuristic = Heuristic.Decay
        else:
            raise TranspilerError("Heuristic %s not recognized." % self.heuristic)

        self.dist_matrix = self.coupling_map.distance_matrix

        # Preserve input DAG's name, regs, wire_map, etc. but replace the graph.
        mapped_dag = None
        if not self.fake_run:
            mapped_dag = dag.copy_empty_like()

        canonical_register = dag.qregs["q"]
        current_layout = Layout.generate_trivial_layout(canonical_register)
        self._qubit_indices = {bit: idx for idx, bit in enumerate(canonical_register)}
        self._clbit_indices = {bit: idx for idx, bit in enumerate(dag.clbits)}
        layout_mapping = {
            self._qubit_indices[k]: v for k, v in current_layout.get_virtual_bits().items()
        }
        layout = NLayout(layout_mapping, len(dag.qubits), self.coupling_map.size())
        original_layout = layout.copy()

        dag_list = []
        for node in dag.topological_op_nodes():
            cargs = {self._clbit_indices[x] for x in node.cargs}
            if node.op.condition is not None:
                for clbit in dag._bits_in_condition(node.op.condition):
                    cargs.add(self._clbit_indices[clbit])

            dag_list.append(
                (
                    node._node_id,
                    [self._qubit_indices[x] for x in node.qargs],
                    cargs,
                )
            )
        sabre_dag = SabreDAG(len(dag.qubits), len(dag.clbits), dag_list)
        swap_map, gate_order = build_swap_map(
            len(dag.qubits),
            sabre_dag,
            self._neighbor_table,
            self.dist_matrix,
            heuristic,
            self.seed,
            layout,
            self.trials,
        )

        layout_mapping = layout.layout_mapping()
        output_layout = Layout({dag.qubits[k]: v for (k, v) in layout_mapping})
        self.property_set["final_layout"] = output_layout
        if not self.fake_run:
            for node_id in gate_order:
                node = dag._multi_graph[node_id]
                process_swaps(
                    swap_map,
                    node,
                    mapped_dag,
                    original_layout,
                    canonical_register,
                    self.fake_run,
                    self._qubit_indices,
                )
                apply_gate(
                    mapped_dag,
                    node,
                    original_layout,
                    canonical_register,
                    self.fake_run,
                    self._qubit_indices,
                )
            return mapped_dag
        return dag


def process_swaps(
    swap_map,
    node,
    mapped_dag,
    current_layout,
    canonical_register,
    fake_run,
    qubit_indices,
):
    """Process swaps from SwapMap."""
    if node._node_id in swap_map:
        for swap in swap_map[node._node_id]:
            swap_qargs = [canonical_register[swap[0]], canonical_register[swap[1]]]
            apply_gate(
                mapped_dag,
                DAGOpNode(op=SwapGate(), qargs=swap_qargs),
                current_layout,
                canonical_register,
                fake_run,
                qubit_indices,
            )
            current_layout.swap_logical(*swap)


def apply_gate(mapped_dag, node, current_layout, canonical_register, fake_run, qubit_indices):
    """Apply gate given the current layout."""
    new_node = transform_gate_for_layout(node, current_layout, canonical_register, qubit_indices)
    if fake_run:
        return new_node
    return mapped_dag.apply_operation_back(new_node.op, new_node.qargs, new_node.cargs)


def transform_gate_for_layout(op_node, layout, device_qreg, qubit_indices):
    """Return node implementing a virtual op on given layout."""
    mapped_op_node = copy(op_node)
    mapped_op_node.qargs = tuple(
        device_qreg[layout.logical_to_physical(qubit_indices[x])] for x in op_node.qargs
    )
    return mapped_op_node<|MERGE_RESOLUTION|>--- conflicted
+++ resolved
@@ -144,22 +144,15 @@
         super().__init__()
 
         # Assume bidirectional couplings, fixing gate direction is easy later.
-<<<<<<< HEAD
         self.coupling_map = coupling_map
         self.target = target
         if self.target is not None:
             self.coupling_map = self.target.build_coupling_map()
         if self.coupling_map is not None and not self.coupling_map.is_symmetric:
-            self.coupling_map = deepcopy(self.coupling_map)
-=======
-        if coupling_map is None or coupling_map.is_symmetric:
-            self.coupling_map = coupling_map
-        else:
             # A deepcopy is needed here to avoid modifications updating
             # shared references in passes which require directional
             # constraints
             self.coupling_map = deepcopy(coupling_map)
->>>>>>> d96158e7
             self.coupling_map.make_symmetric()
         self._neighbor_table = None
         if coupling_map is not None:
