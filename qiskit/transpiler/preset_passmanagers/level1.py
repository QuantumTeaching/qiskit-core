# This code is part of Qiskit.
#
# (C) Copyright IBM 2017, 2018.
#
# This code is licensed under the Apache License, Version 2.0. You may
# obtain a copy of this license in the LICENSE.txt file in the root directory
# of this source tree or at http://www.apache.org/licenses/LICENSE-2.0.
#
# Any modifications or derivative works of this code must retain this
# copyright notice, and modified files need to carry a notice indicating
# that they have been altered from the originals.

"""Pass manager for optimization level 1, providing light optimization.

Level 1 pass manager: light optimization by simple adjacent gate collapsing.
"""

from qiskit.transpiler.passmanager_config import PassManagerConfig
from qiskit.transpiler.timing_constraints import TimingConstraints
from qiskit.transpiler.passmanager import PassManager
from qiskit.transpiler.passmanager import StagedPassManager
from qiskit.transpiler import ConditionalController

from qiskit.transpiler.passes import CXCancellation
from qiskit.transpiler.passes import SetLayout
from qiskit.transpiler.passes import VF2Layout
from qiskit.transpiler.passes import TrivialLayout
from qiskit.transpiler.passes import DenseLayout
from qiskit.transpiler.passes import NoiseAdaptiveLayout
from qiskit.transpiler.passes import SabreLayout
from qiskit.transpiler.passes import FixedPoint
from qiskit.transpiler.passes import Depth
from qiskit.transpiler.passes import Size
from qiskit.transpiler.passes import Optimize1qGatesDecomposition
from qiskit.transpiler.passes import CheckMap
from qiskit.transpiler.passes import GatesInBasis
from qiskit.transpiler.passes import BarrierBeforeFinalMeasurements
from qiskit.transpiler.preset_passmanagers import common
from qiskit.transpiler.passes.layout.vf2_layout import VF2LayoutStopReason

from qiskit.transpiler.preset_passmanagers.plugin import (
    PassManagerStagePluginManager,
)


def level_1_pass_manager(pass_manager_config: PassManagerConfig) -> StagedPassManager:
    """Level 1 pass manager: light optimization by simple adjacent gate collapsing.

    This pass manager applies the user-given initial layout. If none is given,
    and a trivial layout (i-th virtual -> i-th physical) makes the circuit fit
    the coupling map, that is used.
    Otherwise, the circuit is mapped to the most densely connected coupling subgraph,
    and swaps are inserted to map. Any unused physical qubit is allocated as ancilla space.
    The pass manager then unrolls the circuit to the desired basis, and transforms the
    circuit to match the coupling map. Finally, optimizations in the form of adjacent
    gate collapse and redundant reset removal are performed.

    Args:
        pass_manager_config: configuration of the pass manager.

    Returns:
        a level 1 pass manager.

    Raises:
        TranspilerError: if the passmanager config is invalid.
    """
    plugin_manager = PassManagerStagePluginManager()
    basis_gates = pass_manager_config.basis_gates
    inst_map = pass_manager_config.inst_map
    coupling_map = pass_manager_config.coupling_map
    initial_layout = pass_manager_config.initial_layout
    init_method = pass_manager_config.init_method
    # Unlike other presets, the layout and routing defaults aren't set here because they change
    # based on whether the input circuit has control flow.
    layout_method = pass_manager_config.layout_method
    routing_method = pass_manager_config.routing_method
    translation_method = pass_manager_config.translation_method or "translator"
    optimization_method = pass_manager_config.optimization_method
    scheduling_method = pass_manager_config.scheduling_method
    instruction_durations = pass_manager_config.instruction_durations
    seed_transpiler = pass_manager_config.seed_transpiler
    backend_properties = pass_manager_config.backend_properties
    approximation_degree = pass_manager_config.approximation_degree
    unitary_synthesis_method = pass_manager_config.unitary_synthesis_method
    unitary_synthesis_plugin_config = pass_manager_config.unitary_synthesis_plugin_config
    timing_constraints = pass_manager_config.timing_constraints or TimingConstraints()
    target = pass_manager_config.target
    hls_config = pass_manager_config.hls_config

    # Use trivial layout if no layout given
    _given_layout = SetLayout(initial_layout)

    def _choose_layout_condition(property_set):
        return not property_set["layout"]

    def _layout_not_perfect(property_set):
        """Return ``True`` if the first attempt at layout has been checked and found to be
        imperfect.  In this case, perfection means "does not require any swap routing"."""
        return property_set["is_swap_mapped"] is not None and not property_set["is_swap_mapped"]

    # Use a better layout on densely connected qubits, if circuit needs swaps
    def _vf2_match_not_found(property_set):
        # If a layout hasn't been set by the time we run vf2 layout we need to
        # run layout
        if property_set["layout"] is None:
            return True
        # if VF2 layout stopped for any reason other than solution found we need
        # to run layout since VF2 didn't converge.
        if (
            property_set["VF2Layout_stop_reason"] is not None
            and property_set["VF2Layout_stop_reason"] is not VF2LayoutStopReason.SOLUTION_FOUND
        ):
            return True
        return False

    _choose_layout_0 = (
        []
        if pass_manager_config.layout_method
        else [TrivialLayout(coupling_map, target=target), CheckMap(coupling_map, target=target)]
    )

    _choose_layout_1 = (
        []
        if pass_manager_config.layout_method
        else VF2Layout(
            coupling_map,
            seed=seed_transpiler,
            call_limit=int(5e4),  # Set call limit to ~100ms with rustworkx 0.10.2
            properties=backend_properties,
            target=target,
        )
    )

    if layout_method == "trivial":
        _improve_layout = TrivialLayout(coupling_map, target=target)
    elif layout_method == "dense":
        _improve_layout = DenseLayout(coupling_map, backend_properties, target=target)
    elif layout_method == "noise_adaptive":
        _improve_layout = NoiseAdaptiveLayout(backend_properties, target=target)
    elif layout_method == "sabre":
        _improve_layout = SabreLayout(
<<<<<<< HEAD
            coupling_map, max_iterations=2, seed=seed_transpiler, swap_trials=5, target=target
=======
            coupling_map,
            max_iterations=2,
            seed=seed_transpiler,
            swap_trials=5,
            layout_trials=5,
            skip_routing=pass_manager_config.routing_method is not None
            and routing_method != "sabre",
>>>>>>> d96158e7
        )
    elif layout_method is None:
        _improve_layout = common.if_has_control_flow_else(
            DenseLayout(coupling_map, backend_properties, target=target),
            SabreLayout(
<<<<<<< HEAD
                coupling_map, max_iterations=2, seed=seed_transpiler, swap_trials=5, target=target
=======
                coupling_map,
                max_iterations=2,
                seed=seed_transpiler,
                swap_trials=5,
                layout_trials=5,
                skip_routing=pass_manager_config.routing_method is not None
                and routing_method != "sabre",
>>>>>>> d96158e7
            ),
        ).to_flow_controller()

    # Choose routing pass
    routing_pm = None
    if routing_method is None:
        _stochastic_routing = plugin_manager.get_passmanager_stage(
            "routing",
            "stochastic",
            pass_manager_config,
            optimization_level=1,
        )
        _sabre_routing = plugin_manager.get_passmanager_stage(
            "routing",
            "sabre",
            pass_manager_config,
            optimization_level=1,
        )
        routing_pm = common.if_has_control_flow_else(_stochastic_routing, _sabre_routing)
    else:
        routing_pm = plugin_manager.get_passmanager_stage(
            "routing",
            routing_method,
            pass_manager_config,
            optimization_level=1,
        )

    # Build optimization loop: merge 1q rotations and cancel CNOT gates iteratively
    # until no more change in depth
    _depth_check = [Depth(recurse=True), FixedPoint("depth")]
    _size_check = [Size(recurse=True), FixedPoint("size")]

    def _opt_control(property_set):
        return (not property_set["depth_fixed_point"]) or (not property_set["size_fixed_point"])

    _opt = [Optimize1qGatesDecomposition(basis=basis_gates, target=target), CXCancellation()]

    unroll_3q = None
    # Build full pass manager
    if coupling_map or initial_layout:
        unroll_3q = common.generate_unroll_3q(
            target,
            basis_gates,
            approximation_degree,
            unitary_synthesis_method,
            unitary_synthesis_plugin_config,
            hls_config,
        )
        if layout_method not in {"trivial", "dense", "noise_adaptive", "sabre", None}:
            layout = plugin_manager.get_passmanager_stage(
                "layout", layout_method, pass_manager_config, optimization_level=1
            )
        else:

            def _swap_mapped(property_set):
                return property_set["final_layout"] is None

            layout = PassManager()
            layout.append(_given_layout)
            layout.append(_choose_layout_0, condition=_choose_layout_condition)
            layout.append(_choose_layout_1, condition=_layout_not_perfect)
<<<<<<< HEAD
            layout.append(_improve_layout, condition=_vf2_match_not_found)
            layout += common.generate_embed_passmanager(coupling_map, target=target)
=======
            layout.append(
                [BarrierBeforeFinalMeasurements(), _improve_layout], condition=_vf2_match_not_found
            )
            embed = common.generate_embed_passmanager(coupling_map)
            layout.append(
                [pass_ for x in embed.passes() for pass_ in x["passes"]], condition=_swap_mapped
            )
>>>>>>> d96158e7

        routing = routing_pm

    else:
        layout = None
        routing = None

    if translation_method not in {"translator", "synthesis", "unroller"}:
        translation = plugin_manager.get_passmanager_stage(
            "translation", translation_method, pass_manager_config, optimization_level=1
        )
    else:
        translation = common.generate_translation_passmanager(
            target,
            basis_gates,
            translation_method,
            approximation_degree,
            coupling_map,
            backend_properties,
            unitary_synthesis_method,
            unitary_synthesis_plugin_config,
            hls_config,
        )

    if (coupling_map and not coupling_map.is_symmetric) or (
        target is not None and target.get_non_global_operation_names(strict_direction=True)
    ):
        pre_optimization = common.generate_pre_op_passmanager(
            target, coupling_map, remove_reset_in_zero=True
        )
    else:
        pre_optimization = common.generate_pre_op_passmanager(remove_reset_in_zero=True)
    if optimization_method is None:
        optimization = PassManager()
        unroll = [pass_ for x in translation.passes() for pass_ in x["passes"]]
        # Build nested Flow controllers
        def _unroll_condition(property_set):
            return not property_set["all_gates_in_basis"]

        # Check if any gate is not in the basis, and if so, run unroll passes
        _unroll_if_out_of_basis = [
            GatesInBasis(basis_gates, target=target),
            ConditionalController(unroll, condition=_unroll_condition),
        ]

        optimization.append(_depth_check + _size_check)
        opt_loop = _opt + _unroll_if_out_of_basis + _depth_check + _size_check
        optimization.append(opt_loop, do_while=_opt_control)
    else:
        optimization = plugin_manager.get_passmanager_stage(
            "optimization", optimization_method, pass_manager_config, optimization_level=1
        )
    if scheduling_method is None or scheduling_method in {"alap", "asap"}:
        sched = common.generate_scheduling(
            instruction_durations, scheduling_method, timing_constraints, inst_map
        )
    else:
        sched = plugin_manager.get_passmanager_stage(
            "scheduling", scheduling_method, pass_manager_config, optimization_level=1
        )
    init = common.generate_control_flow_options_check(
        layout_method=layout_method,
        routing_method=routing_method,
        translation_method=translation_method,
        optimization_method=optimization_method,
        scheduling_method=scheduling_method,
    )
    if init_method is not None:
        init += plugin_manager.get_passmanager_stage(
            "init", init_method, pass_manager_config, optimization_level=1
        )
    elif unroll_3q is not None:
        init += unroll_3q

    return StagedPassManager(
        init=init,
        layout=layout,
        routing=routing,
        translation=translation,
        pre_optimization=pre_optimization,
        optimization=optimization,
        scheduling=sched,
    )<|MERGE_RESOLUTION|>--- conflicted
+++ resolved
@@ -139,9 +139,6 @@
         _improve_layout = NoiseAdaptiveLayout(backend_properties, target=target)
     elif layout_method == "sabre":
         _improve_layout = SabreLayout(
-<<<<<<< HEAD
-            coupling_map, max_iterations=2, seed=seed_transpiler, swap_trials=5, target=target
-=======
             coupling_map,
             max_iterations=2,
             seed=seed_transpiler,
@@ -149,15 +146,12 @@
             layout_trials=5,
             skip_routing=pass_manager_config.routing_method is not None
             and routing_method != "sabre",
->>>>>>> d96158e7
+            target=target,
         )
     elif layout_method is None:
         _improve_layout = common.if_has_control_flow_else(
             DenseLayout(coupling_map, backend_properties, target=target),
             SabreLayout(
-<<<<<<< HEAD
-                coupling_map, max_iterations=2, seed=seed_transpiler, swap_trials=5, target=target
-=======
                 coupling_map,
                 max_iterations=2,
                 seed=seed_transpiler,
@@ -165,7 +159,7 @@
                 layout_trials=5,
                 skip_routing=pass_manager_config.routing_method is not None
                 and routing_method != "sabre",
->>>>>>> d96158e7
+                target=target,
             ),
         ).to_flow_controller()
 
@@ -227,18 +221,13 @@
             layout.append(_given_layout)
             layout.append(_choose_layout_0, condition=_choose_layout_condition)
             layout.append(_choose_layout_1, condition=_layout_not_perfect)
-<<<<<<< HEAD
-            layout.append(_improve_layout, condition=_vf2_match_not_found)
-            layout += common.generate_embed_passmanager(coupling_map, target=target)
-=======
             layout.append(
                 [BarrierBeforeFinalMeasurements(), _improve_layout], condition=_vf2_match_not_found
             )
-            embed = common.generate_embed_passmanager(coupling_map)
+            embed = common.generate_embed_passmanager(coupling_map, target)
             layout.append(
                 [pass_ for x in embed.passes() for pass_ in x["passes"]], condition=_swap_mapped
             )
->>>>>>> d96158e7
 
         routing = routing_pm
 
