--- conflicted
+++ resolved
@@ -866,63 +866,6 @@
         if len(wires) != wire_tot:
             raise DAGCircuitError("expected %d wires, got %d" % (wire_tot, len(wires)))
 
-<<<<<<< HEAD
-=======
-    def _make_pred_succ_maps(self, node):
-        """Return predecessor and successor dictionaries.
-
-        Args:
-            node (DAGOpNode): reference to multi_graph node
-
-        Returns:
-            tuple(dict): tuple(predecessor_map, successor_map)
-                These map from wire (Register, int) to the node ids for the
-                predecessor (successor) nodes of the input node.
-        """
-
-        pred_map = {e[2]: e[0] for e in self._multi_graph.in_edges(node._node_id)}
-        succ_map = {e[2]: e[1] for e in self._multi_graph.out_edges(node._node_id)}
-        return pred_map, succ_map
-
-    def _full_pred_succ_maps(self, pred_map, succ_map, input_circuit, wire_map):
-        """Map all wires of the input circuit.
-
-        Map all wires of the input circuit to predecessor and
-        successor nodes in self, keyed on wires in self.
-
-        Args:
-            pred_map (dict): comes from _make_pred_succ_maps
-            succ_map (dict): comes from _make_pred_succ_maps
-            input_circuit (DAGCircuit): the input circuit
-            wire_map (dict): the map from wires of input_circuit to wires of self
-
-        Returns:
-            tuple: full_pred_map, full_succ_map (dict, dict)
-
-        Raises:
-            DAGCircuitError: if more than one predecessor for output nodes
-        """
-        full_pred_map = {}
-        full_succ_map = {}
-        for w in input_circuit.input_map:
-            # If w is wire mapped, find the corresponding predecessor
-            # of the node
-            if w in wire_map:
-                full_pred_map[wire_map[w]] = pred_map[wire_map[w]]
-                full_succ_map[wire_map[w]] = succ_map[wire_map[w]]
-            else:
-                # Otherwise, use the corresponding output nodes of self
-                # and compute the predecessor.
-                full_succ_map[w] = self.output_map[w]
-                full_pred_map[w] = self._multi_graph.predecessors(self.output_map[w])[0]
-                if len(self._multi_graph.predecessors(self.output_map[w])) != 1:
-                    raise DAGCircuitError(
-                        "too many predecessors for %s[%d] output node" % (w.register, w.index)
-                    )
-
-        return full_pred_map, full_succ_map
-
->>>>>>> 5a66b8d1
     def __eq__(self, other):
         # Try to convert to float, but in case of unbound ParameterExpressions
         # a TypeError will be raise, fallback to normal equality in those
